# Copyright (c) 2018-present, Facebook, Inc.
# All rights reserved.
#
# This source code is licensed under the license found in the
# LICENSE file in the root directory of this source tree.
#

import numpy as np

from common.arguments import parse_args
import torch
from torch.utils.tensorboard import SummaryWriter
import torch.nn as nn
import torch.nn.functional as F
import torch.optim as optim
import os
import sys
import errno
import datetime
from common.camera import *
from common.model import *
from common.loss import *
from common.generators import ChunkedGenerator, UnchunkedGenerator
from time import time
from common.utils import deterministic_random
from data.convert_h36m_to_vr import visual_test
args = parse_args()
print(args)

try:
    # Create checkpoint directory if it does not exist
    os.makedirs(args.checkpoint)
except OSError as e:
    if e.errno != errno.EEXIST:
        raise RuntimeError('Unable to create checkpoint directory:', args.checkpoint)

# -----------------------------prepare the 3D dataset as ground truth ------------------------------------
print('Loading dataset...')
dataset_path = 'data/data_3d_' + args.dataset + '.npz'
if args.dataset == 'h36m_new2':
    from common.h36m_dataset import Human36mDataset
    dataset = Human36mDataset(dataset_path)
elif args.dataset.startswith('humaneva'):
    from common.humaneva_dataset import HumanEvaDataset

    dataset = HumanEvaDataset(dataset_path)
elif args.dataset.startswith('custom'):
    from common.custom_dataset import CustomDataset

    dataset = CustomDataset('data/data_2d_' + args.dataset + '_' + args.keypoints + '.npz')
else:
    raise KeyError('Invalid dataset')

print('Preparing data...')

for subject in dataset.subjects():
    for action in dataset[subject].keys():
        if action == "lengths":
            continue
        anim = dataset[subject][action]

        if 'positions' in anim:
            positions_3d = []
            for cam in anim['cameras']:
                pos_3d = world_to_camera(anim['positions'], R=cam['orientation'], t=cam['translation'])
                pos_3d[:, 1:] -= pos_3d[:, :1]  # Remove global offset, but keep trajectory in first position
                positions_3d.append(pos_3d)
            anim['pos_rot'] = positions_3d

        if 'pos_rot' in anim:
            positions_3d = []
            for cam in anim['cameras']:
                pos_rot = anim['pos_rot'].copy()
<<<<<<< HEAD
                r = only_yaw(cam['orientation'])
                pos_rot[:, :, :3] = world_to_camera(pos_rot[:, :, :3], R=r, t=cam['translation'])
                pos_rot[:, :, 3:] = world_to_camera_quat(pos_rot[:, :, 3:], R=r)
=======
                #print(pos_rot.shape)
                pos_rot[:, :, :3] = world_to_camera(pos_rot[:, :, :3], R=cam['orientation'], t=cam['translation'])
                pos_rot[:, :, 3:] = world_to_camera_quat(pos_rot[:, :, 3:], R=cam['orientation'])
>>>>>>> 8f54519e
                pos_rot[:, 1:, :3] -= pos_rot[:, :1, :3]  # Remove global offset, but keep trajectory in first position
                positions_3d.append(pos_rot)
            anim['pos_rot'] = positions_3d

writer = SummaryWriter(log_dir="./logs/"+datetime.datetime.now().strftime("%Y%m%dT%H%M%S"))
# -----------------------------prepare the 2D dataset as input ------------------------------------
print('Loading 2D detections...')
keypoints = np.load('data/data_2d_' + args.dataset + '_' + args.keypoints + '.npz', allow_pickle=True)
keypoints_metadata = keypoints['metadata'].item()
keypoints_symmetry = keypoints_metadata['keypoints_symmetry']
kps_left, kps_right = [1, 3, 5, 7, 9, 11, 13, 15, 17, 18], [2, 4, 6, 8, 10, 12, 14, 16, 19, 20]
joints_left, joints_right = list(dataset.skeleton().joints_left()), list(dataset.skeleton().joints_right())
keypoints = keypoints['positions_2d'].item()

for subject in dataset.subjects():
    assert subject in keypoints, 'Subject {} is missing from the 2D detections dataset'.format(subject)
    for action in dataset[subject].keys():
        if action == "lengths":
            continue
        assert action in keypoints[subject], 'Action {} of subject {} is missing from the 2D detections dataset'.format(
            action, subject)
        if 'pos_rot' not in dataset[subject][action]:
            continue

        for cam_idx in range(len(keypoints[subject][action])):

            # We check for >= instead of == because some videos in H3.6M contain extra frames
            mocap_length = dataset[subject][action]['pos_rot'][cam_idx].shape[0]
            assert keypoints[subject][action][cam_idx].shape[0] >= mocap_length

            if keypoints[subject][action][cam_idx].shape[0] > mocap_length:
                # Shorten sequence
                keypoints[subject][action][cam_idx] = keypoints[subject][action][cam_idx][:mocap_length]

        assert len(keypoints[subject][action]) == len(dataset[subject][action]['pos_rot'])

# -----------------------------normalize the 2D input ------------------------------------
for subject in keypoints.keys():
    for action in keypoints[subject]:
        for cam_idx, kps in enumerate(keypoints[subject][action]):
            # Normalize camera frame
            cam = dataset.cameras()[subject][cam_idx]
            kps[..., :2] = normalize_screen_coordinates(kps[..., :2], w=cam['res_w'], h=cam['res_h'])
            keypoints[subject][action][cam_idx] = kps

subjects_train = args.subjects_train.split(',')
subjects_semi = [] if not args.subjects_unlabeled else args.subjects_unlabeled.split(',')
if not args.render:
    subjects_test = args.subjects_test.split(',')
else:
    subjects_test = [args.viz_subject]

semi_supervised = len(subjects_semi) > 0
if semi_supervised and not dataset.supports_semi_supervised():
    raise RuntimeError('Semi-supervised training is not implemented for this dataset')


# -----------------------------generate the data splitter for training ------------------------------------

def fetch(subjects, action_filter=None, subset=1, parse_3d_poses=True):
    out_poses_3d = []
    out_poses_2d = []
    out_camera_params = []
    for subject in subjects:
        for action in keypoints[subject].keys():
            if action_filter is not None:
                found = False
                for a in action_filter:
                    if action.startswith(a):
                        found = True
                        break
                if not found:
                    continue

            poses_2d = keypoints[subject][action]
            for i in range(len(poses_2d)):  # Iterate across cameras
                out_poses_2d.append(poses_2d[i])

            if subject in dataset.cameras():
                cams = dataset.cameras()[subject]
                assert len(cams) == len(poses_2d), 'Camera count mismatch'
                for cam in cams:
                    if 'intrinsic' in cam:
                        out_camera_params.append(cam['intrinsic'])

            if parse_3d_poses and 'pos_rot' in dataset[subject][action]:
                poses_3d = dataset[subject][action]['pos_rot']
                assert len(poses_3d) == len(poses_2d), 'Camera count mismatch'
                for i in range(len(poses_3d)):  # Iterate across cameras
                    out_poses_3d.append(poses_3d[i])
    print(out_poses_3d[0][0:2,:,:])
    if len(out_camera_params) == 0:
        out_camera_params = None
    if len(out_poses_3d) == 0:
        out_poses_3d = None

    stride = args.downsample
    if subset < 1:
        for i in range(len(out_poses_2d)):
            n_frames = int(round(len(out_poses_2d[i]) // stride * subset) * stride)
            start = deterministic_random(0, len(out_poses_2d[i]) - n_frames + 1, str(len(out_poses_2d[i])))
            out_poses_2d[i] = out_poses_2d[i][start:start + n_frames:stride]
            if out_poses_3d is not None:
                out_poses_3d[i] = out_poses_3d[i][start:start + n_frames:stride]
    elif stride > 1:
        # Downsample as requested
        for i in range(len(out_poses_2d)):
            out_poses_2d[i] = out_poses_2d[i][::stride]
            if out_poses_3d is not None:
                out_poses_3d[i] = out_poses_3d[i][::stride]

    return out_camera_params, out_poses_3d, out_poses_2d


action_filter = None if args.actions == '*' else args.actions.split(',')
if action_filter is not None:
    print('Selected actions:', action_filter)

# -----------------------------load the deep learning modelf------------------------------------
cameras_valid, poses_valid, poses_valid_2d = fetch(subjects_test, action_filter)
#raise KeyboardInterrupt
filter_widths = [int(x) for x in args.architecture.split(',')]
if not args.disable_optimizations and not args.dense and args.stride == 1:
    # Use optimized model for single-frame predictions
    model_pos_train = TemporalModelOptimized1f(poses_valid_2d[0].shape[-2], poses_valid_2d[0].shape[-1],
                                               dataset.skeleton().num_joints(),
                                               filter_widths=filter_widths, causal=args.causal, dropout=args.dropout,
                                               channels=args.channels)
else:
    # When incompatible settings are detected (stride > 1, dense filters, or disabled optimization) fall back to normal model
    model_pos_train = TemporalModel(poses_valid_2d[0].shape[-2], poses_valid_2d[0].shape[-1],
                                    dataset.skeleton().num_joints(),
                                    filter_widths=filter_widths, causal=args.causal, dropout=args.dropout,
                                    channels=args.channels,
                                    dense=args.dense)

model_pos = TemporalModel(poses_valid_2d[0].shape[-2], poses_valid_2d[0].shape[-1], dataset.skeleton().num_joints(),
                          filter_widths=filter_widths, causal=args.causal, dropout=args.dropout, channels=args.channels,
                          dense=args.dense)

receptive_field = model_pos.receptive_field()
print('INFO: Receptive field: {} frames'.format(receptive_field))
pad = (receptive_field - 1) // 2  # Padding on each side
if args.causal:
    print('INFO: Using causal convolutions')
    causal_shift = pad
else:
    causal_shift = 0

model_params = 0
for parameter in model_pos.parameters():
    model_params += parameter.numel()
print('INFO: Trainable parameter count:', model_params)

if torch.cuda.is_available():
    model_pos = model_pos.cuda()
    model_pos_train = model_pos_train.cuda()

# -----------------------------Check if running the model training or model evaluation------------------------------------

if args.resume or args.evaluate:
    chk_filename = os.path.join(args.checkpoint, args.resume if args.resume else args.evaluate)
    print('Loading checkpoint', chk_filename)
    checkpoint = torch.load(chk_filename, map_location=lambda storage, loc: storage)
    print('This model was trained for {} epochs'.format(checkpoint['epoch']))
    model_pos_train.load_state_dict(checkpoint['model_pos'])
    model_pos.load_state_dict(checkpoint['model_pos'])
    print(checkpoint.keys())
    if args.evaluate and 'model_traj' in checkpoint and checkpoint['model_traj'] != None:
        # Load trajectory model if it contained in the checkpoint (e.g. for inference in the wild)
        model_traj = TemporalModel(poses_valid_2d[0].shape[-2], poses_valid_2d[0].shape[-1], 1,
                                   filter_widths=filter_widths, causal=args.causal, dropout=args.dropout,
                                   channels=args.channels,
                                   dense=args.dense)
        if torch.cuda.is_available():
            model_traj = model_traj.cuda()
        model_traj.load_state_dict(checkpoint['model_traj'])
    else:
        model_traj = None

# TODO: make sure symmetry is correct
test_generator = UnchunkedGenerator(cameras_valid, poses_valid, poses_valid_2d,
                                    pad=pad, causal_shift=causal_shift, augment=False,
                                    kps_left=kps_left, kps_right=kps_right, joints_left=joints_left,
                                    joints_right=joints_right)
print('INFO: Testing on {} frames'.format(test_generator.num_frames()))

# -----------------------------Begin training------------------------------------

if not args.evaluate:
    cameras_train, poses_train, poses_train_2d = fetch(subjects_train, action_filter, subset=args.subset)

    lr = args.learning_rate
    if semi_supervised:
        cameras_semi, _, poses_semi_2d = fetch(subjects_semi, action_filter, parse_3d_poses=False)

        if not args.disable_optimizations and not args.dense and args.stride == 1:
            # Use optimized model for single-frame predictions
            model_traj_train = TemporalModelOptimized1f(poses_valid_2d[0].shape[-2], poses_valid_2d[0].shape[-1], 1,
                                                        filter_widths=filter_widths, causal=args.causal,
                                                        dropout=args.dropout, channels=args.channels)
        else:
            # When incompatible settings are detected (stride > 1, dense filters, or disabled optimization) fall back to normal model
            model_traj_train = TemporalModel(poses_valid_2d[0].shape[-2], poses_valid_2d[0].shape[-1], 1,
                                             filter_widths=filter_widths, causal=args.causal, dropout=args.dropout,
                                             channels=args.channels,
                                             dense=args.dense)

        model_traj = TemporalModel(poses_valid_2d[0].shape[-2], poses_valid_2d[0].shape[-1], 1,
                                   filter_widths=filter_widths, causal=args.causal, dropout=args.dropout,
                                   channels=args.channels,
                                   dense=args.dense)
        if torch.cuda.is_available():
            model_traj = model_traj.cuda()
            model_traj_train = model_traj_train.cuda()
        optimizer = optim.Adam(list(model_pos_train.parameters()) + list(model_traj_train.parameters()),
                               lr=lr, amsgrad=True)

        losses_2d_train_unlabeled = []
        losses_2d_train_labeled_eval = []
        losses_2d_train_unlabeled_eval = []
        losses_2d_valid = []

        losses_traj_train = []
        losses_traj_train_eval = []
        losses_traj_valid = []
    else:
        optimizer = optim.Adam(model_pos_train.parameters(), lr=lr, amsgrad=True)

    lr_decay = args.lr_decay

    losses_3d_train = []
    losses_rot_train = []
    losses_3d_train_eval = []
    losses_rot_train_eval = []
    losses_3d_valid = []
    losses_rot_valid = []

    epoch = 0
    initial_momentum = 0.1
    final_momentum = 0.001

    # ---------------------------- data generator ----------------------------

    train_generator = ChunkedGenerator(args.batch_size // args.stride, cameras_train, poses_train, poses_train_2d,
                                       args.stride,
                                       pad=pad, causal_shift=causal_shift, shuffle=True, augment=args.data_augmentation,
                                       kps_left=kps_left, kps_right=kps_right, joints_left=joints_left,
                                       joints_right=joints_right)
    train_generator_eval = UnchunkedGenerator(cameras_train, poses_train, poses_train_2d,
                                              pad=pad, causal_shift=causal_shift, augment=False)
    print('INFO: Training on {} frames'.format(train_generator_eval.num_frames()))
    if semi_supervised:
        semi_generator = ChunkedGenerator(args.batch_size // args.stride, cameras_semi, None, poses_semi_2d,
                                          args.stride,
                                          pad=pad, causal_shift=causal_shift, shuffle=True,
                                          random_seed=4321, augment=args.data_augmentation,
                                          kps_left=kps_left, kps_right=kps_right, joints_left=joints_left,
                                          joints_right=joints_right,
                                          endless=True)
        semi_generator_eval = UnchunkedGenerator(cameras_semi, None, poses_semi_2d,
                                                 pad=pad, causal_shift=causal_shift, augment=False)
        print('INFO: Semi-supervision on {} frames'.format(semi_generator_eval.num_frames()))

    if args.resume:
        epoch = checkpoint['epoch']
        if 'optimizer' in checkpoint and checkpoint['optimizer'] is not None:
            optimizer.load_state_dict(checkpoint['optimizer'])
            train_generator.set_random_state(checkpoint['random_state'])
        else:
            print('WARNING: this checkpoint does not contain an optimizer state. The optimizer will be reinitialized.')

        lr = checkpoint['lr']
        if semi_supervised:
            model_traj_train.load_state_dict(checkpoint['model_traj'])
            model_traj.load_state_dict(checkpoint['model_traj'])
            semi_generator.set_random_state(checkpoint['random_state_semi'])

    print('** Note: reported losses are averaged over all frames and test-time augmentation is not used here.')
    print('** The final evaluation will be carried out after the last training epoch.')

    iter = 0
    # Pos model only
    while epoch < args.epochs:
        start_time = time()
        epoch_loss_3d_train = 0
        epoch_loss_rot_train = 0
        epoch_loss_traj_train = 0
        epoch_loss_2d_train_unlabeled = 0
        N = 0
        N_semi = 0
        model_pos_train.train()
        if semi_supervised:
            # Semi-supervised scenario
            model_traj_train.train()
            for (_, batch_3d, batch_2d), (cam_semi, _, batch_2d_semi) in \
                    zip(train_generator.next_epoch(), semi_generator.next_epoch()):

                # Fall back to supervised training for the first epoch (to avoid instability)
                skip = epoch < args.warmup

                cam_semi = torch.from_numpy(cam_semi.astype('float32'))
                inputs_3d = torch.from_numpy(batch_3d.astype('float32'))
                if torch.cuda.is_available():
                    cam_semi = cam_semi.cuda()
                    inputs_3d = inputs_3d.cuda()

                inputs_traj = inputs_3d[:, :, :1].clone()
                inputs_3d[:, :, 0, 0:3] = 0

                # Split point between labeled and unlabeled samples in the batch
                split_idx = inputs_3d.shape[0]

                inputs_2d = torch.from_numpy(batch_2d.astype('float32'))
                inputs_2d_semi = torch.from_numpy(batch_2d_semi.astype('float32'))
                if torch.cuda.is_available():
                    inputs_2d = inputs_2d.cuda()
                    inputs_2d_semi = inputs_2d_semi.cuda()
                inputs_2d_cat = torch.cat((inputs_2d, inputs_2d_semi), dim=0) if not skip else inputs_2d

                optimizer.zero_grad()

                # Compute 3D poses
                predicted_3d_pos_cat = model_pos_train(inputs_2d_cat)

                loss_3d_pos = mpjpe(predicted_3d_pos_cat[:split_idx], inputs_3d)
                epoch_loss_3d_train += inputs_3d.shape[0] * inputs_3d.shape[1] * loss_3d_pos.item()
                N += inputs_3d.shape[0] * inputs_3d.shape[1]
                loss_total = loss_3d_pos

                # Compute global trajectory
                predicted_traj_cat = model_traj_train(inputs_2d_cat)
                w = 1 / inputs_traj[:, :, :, 2]  # Weight inversely proportional to depth
                loss_traj = weighted_mpjpe(predicted_traj_cat[:split_idx], inputs_traj, w)
                epoch_loss_traj_train += inputs_3d.shape[0] * inputs_3d.shape[1] * loss_traj.item()
                assert inputs_traj.shape[0] * inputs_traj.shape[1] == inputs_3d.shape[0] * inputs_3d.shape[1]
                loss_total += loss_traj

                if not skip:
                    # Semi-supervised loss for unlabeled samples
                    predicted_semi = predicted_3d_pos_cat[split_idx:]
                    if pad > 0:
                        target_semi = inputs_2d_semi[:, pad:-pad, :, :2].contiguous()
                    else:
                        target_semi = inputs_2d_semi[:, :, :, :2].contiguous()

                    projection_func = project_to_2d_linear if args.linear_projection else project_to_2d
                    reconstruction_semi = projection_func(predicted_semi + predicted_traj_cat[split_idx:], cam_semi)

                    loss_reconstruction = mpjpe(reconstruction_semi, target_semi)  # On 2D poses
                    epoch_loss_2d_train_unlabeled += predicted_semi.shape[0] * predicted_semi.shape[
                        1] * loss_reconstruction.item()
                    if not args.no_proj:
                        loss_total += loss_reconstruction

                    # Bone length term to enforce kinematic constraints
                    if args.bone_length_term:
                        dists = predicted_3d_pos_cat[:, :, 1:] - predicted_3d_pos_cat[:, :,
                                                                 dataset.skeleton().parents()[1:]]
                        bone_lengths = torch.mean(torch.norm(dists, dim=3), dim=1)
                        penalty = torch.mean(torch.abs(torch.mean(bone_lengths[:split_idx], dim=0) \
                                                       - torch.mean(bone_lengths[split_idx:], dim=0)))
                        loss_total += penalty

                    N_semi += predicted_semi.shape[0] * predicted_semi.shape[1]
                else:
                    N_semi += 1  # To avoid division by zero

                loss_total.backward()

                optimizer.step()
            losses_traj_train.append(epoch_loss_traj_train / N)
            losses_2d_train_unlabeled.append(epoch_loss_2d_train_unlabeled / N_semi)

        # -------------------------- without semi-training------------------------
        else:
            # Regular supervised scenario
            for _, batch_3d, batch_2d in train_generator.next_epoch():
                inputs_3d = torch.from_numpy(batch_3d.astype('float32'))
                inputs_2d = torch.from_numpy(batch_2d.astype('float32'))
                if torch.cuda.is_available():
                    inputs_3d = inputs_3d.cuda()
                    inputs_2d = inputs_2d.cuda()
                inputs_3d[:, :, 0, 0:3] = 0

                optimizer.zero_grad()

                # Predict 3D poses
                predicted_3d_pos_rot = model_pos_train(inputs_2d)
                predicted_3d_pos = predicted_3d_pos_rot[..., :3]
                predicted_3d_rot = predicted_3d_pos_rot[..., 3:]
                reference_pos = inputs_3d[..., :3]
                reference_rot = inputs_3d[..., 3:]
                loss_3d_pos = mpjpe(predicted_3d_pos, reference_pos)
                loss_3d_rot = quat_criterion(predicted_3d_rot, reference_rot)
                writer.add_scalar(f"train/loss_pos", loss_3d_pos, iter)
                writer.add_scalar(f"train/loss_rot", loss_3d_rot, iter)
                iter += 1
                # TODO: tensorboard pos rot
                epoch_loss_3d_train += inputs_3d.shape[0] * inputs_3d.shape[1] * loss_3d_pos.item()
                epoch_loss_rot_train += inputs_3d.shape[0] * inputs_3d.shape[1] * loss_3d_rot.item()
                N += inputs_3d.shape[0] * inputs_3d.shape[1]

                loss_total = loss_3d_pos + loss_3d_rot
                loss_total.backward()

                optimizer.step()

        loss_3d_train = epoch_loss_3d_train / N
        loss_rot_train = epoch_loss_rot_train / N
        losses_3d_train.append(loss_3d_train)
        losses_rot_train.append(loss_rot_train)
        # TODO: tensorboard avg pos rot
        writer.add_scalar(f"train/avg_loss_pos", loss_3d_train, iter)
        writer.add_scalar(f"train/avg_loss_rot", loss_rot_train, iter)

        # End-of-epoch evaluation
        with torch.no_grad():
            model_pos.load_state_dict(model_pos_train.state_dict())
            model_pos.eval()
            if semi_supervised:
                model_traj.load_state_dict(model_traj_train.state_dict())
                model_traj.eval()

            epoch_loss_3d_valid = 0
            epoch_loss_rot_valid = 0
            epoch_loss_pos_valid = 0
            epoch_loss_traj_valid = 0
            epoch_loss_2d_valid = 0
            N = 0

            if not args.no_eval:
                # Evaluate on test set
                for cam, batch, batch_2d in test_generator.next_epoch():
                    inputs_3d = torch.from_numpy(batch.astype('float32'))
                    inputs_2d = torch.from_numpy(batch_2d.astype('float32'))
                    if torch.cuda.is_available():
                        inputs_3d = inputs_3d.cuda()
                        inputs_2d = inputs_2d.cuda()
                    inputs_traj = inputs_3d[:, :, :1].clone()
                    inputs_3d[:, :, 0, 0:3] = 0

                    # Predict 3D poses
                    predicted_3d_pos_rot = model_pos(inputs_2d)
                    predicted_3d_pos = predicted_3d_pos_rot[..., :3]
                    predicted_3d_rot = predicted_3d_pos_rot[..., 3:]
                    reference_pos = inputs_3d[..., :3]
                    reference_rot = inputs_3d[..., 3:]
                    loss_3d_pos = mpjpe(predicted_3d_pos, reference_pos)
                    loss_3d_rot = quat_criterion(predicted_3d_rot, reference_rot)
                    epoch_loss_3d_valid += inputs_3d.shape[0] * inputs_3d.shape[1] * loss_3d_pos.item()
                    epoch_loss_rot_valid += inputs_3d.shape[0] * inputs_3d.shape[1] * loss_3d_rot.item()
                    N += inputs_3d.shape[0] * inputs_3d.shape[1]

                    if semi_supervised:
                        cam = torch.from_numpy(cam.astype('float32'))
                        if torch.cuda.is_available():
                            cam = cam.cuda()

                        predicted_traj = model_traj(inputs_2d)
                        loss_traj = mpjpe(predicted_traj, inputs_traj)
                        epoch_loss_traj_valid += inputs_traj.shape[0] * inputs_traj.shape[1] * loss_traj.item()
                        assert inputs_traj.shape[0] * inputs_traj.shape[1] == inputs_3d.shape[0] * inputs_3d.shape[1]

                        if pad > 0:
                            target = inputs_2d[:, pad:-pad, :, :2].contiguous()
                        else:
                            target = inputs_2d[:, :, :, :2].contiguous()
                        reconstruction = project_to_2d(predicted_3d_pos + predicted_traj, cam)
                        loss_reconstruction = mpjpe(reconstruction, target)  # On 2D poses
                        epoch_loss_2d_valid += reconstruction.shape[0] * reconstruction.shape[
                            1] * loss_reconstruction.item()
                        assert reconstruction.shape[0] * reconstruction.shape[1] == inputs_3d.shape[0] * \
                               inputs_3d.shape[1]

                losses_3d_valid.append(epoch_loss_3d_valid / N)
                losses_rot_valid.append(epoch_loss_rot_valid / N)
                # TODO: tensorboard val pos rot
                writer.add_scalar(f"val/loss_pos_val", epoch_loss_3d_valid / N, iter)
                writer.add_scalar(f"val/loss_rot_val", epoch_loss_rot_valid / N, iter)

                if semi_supervised:
                    losses_traj_valid.append(epoch_loss_traj_valid / N)
                    losses_2d_valid.append(epoch_loss_2d_valid / N)

                # Evaluate on training set, this time in evaluation mode
                epoch_loss_3d_train_eval = 0
                epoch_loss_rot_train_eval = 0
                epoch_loss_traj_train_eval = 0
                epoch_loss_2d_train_labeled_eval = 0
                N = 0
                for cam, batch, batch_2d in train_generator_eval.next_epoch():
                    if batch_2d.shape[1] == 0:
                        # This can only happen when downsampling the dataset
                        continue

                    inputs_3d = torch.from_numpy(batch.astype('float32'))
                    inputs_2d = torch.from_numpy(batch_2d.astype('float32'))
                    if torch.cuda.is_available():
                        inputs_3d = inputs_3d.cuda()
                        inputs_2d = inputs_2d.cuda()
                    inputs_traj = inputs_3d[:, :, :1].clone()
                    inputs_3d[:, :, 0, 0:3] = 0

                    # Compute 3D poses
                    predicted_3d_pos_rot = model_pos(inputs_2d)
                    predicted_3d_pos = predicted_3d_pos_rot[..., :3]
                    predicted_3d_rot = predicted_3d_pos_rot[..., 3:]
                    reference_pos = inputs_3d[..., :3]
                    reference_rot = inputs_3d[..., 3:]
                    loss_3d_pos = mpjpe(predicted_3d_pos, reference_pos)
                    loss_3d_rot = quat_criterion(predicted_3d_rot, reference_rot)
                    epoch_loss_3d_train_eval += inputs_3d.shape[0] * inputs_3d.shape[1] * loss_3d_pos.item()
                    epoch_loss_rot_train_eval += inputs_3d.shape[0] * inputs_3d.shape[1] * loss_3d_rot.item()
                    N += inputs_3d.shape[0] * inputs_3d.shape[1]

                    if semi_supervised:
                        cam = torch.from_numpy(cam.astype('float32'))
                        if torch.cuda.is_available():
                            cam = cam.cuda()
                        predicted_traj = model_traj(inputs_2d)
                        loss_traj = mpjpe(predicted_traj, inputs_traj)
                        epoch_loss_traj_train_eval += inputs_traj.shape[0] * inputs_traj.shape[1] * loss_traj.item()
                        assert inputs_traj.shape[0] * inputs_traj.shape[1] == inputs_3d.shape[0] * inputs_3d.shape[1]

                        if pad > 0:
                            target = inputs_2d[:, pad:-pad, :, :2].contiguous()
                        else:
                            target = inputs_2d[:, :, :, :2].contiguous()
                        reconstruction = project_to_2d(predicted_3d_pos + predicted_traj, cam)
                        loss_reconstruction = mpjpe(reconstruction, target)
                        epoch_loss_2d_train_labeled_eval += reconstruction.shape[0] * reconstruction.shape[
                            1] * loss_reconstruction.item()
                        assert reconstruction.shape[0] * reconstruction.shape[1] == inputs_3d.shape[0] * \
                               inputs_3d.shape[1]

                loss_3d_train_eval = epoch_loss_3d_train_eval / N
                loss_rot_train_eval = epoch_loss_rot_train_eval / N
                # TODO: tensorboard train eval pos rot
                writer.add_scalar(f"train/val_loss_pos_train", loss_3d_train_eval , iter)
                writer.add_scalar(f"train/val_loss_rot_train", loss_rot_train_eval , iter)

                losses_3d_train_eval.append(loss_3d_train_eval)
                losses_rot_train_eval.append(loss_rot_train_eval)
                if semi_supervised:
                    losses_traj_train_eval.append(epoch_loss_traj_train_eval / N)
                    losses_2d_train_labeled_eval.append(epoch_loss_2d_train_labeled_eval / N)

                # Evaluate 2D loss on unlabeled training set (in evaluation mode)
                epoch_loss_2d_train_unlabeled_eval = 0
                N_semi = 0
                if semi_supervised:
                    for cam, _, batch_2d in semi_generator_eval.next_epoch():
                        cam = torch.from_numpy(cam.astype('float32'))
                        inputs_2d_semi = torch.from_numpy(batch_2d.astype('float32'))
                        if torch.cuda.is_available():
                            cam = cam.cuda()
                            inputs_2d_semi = inputs_2d_semi.cuda()

                        predicted_3d_pos_semi = model_pos(inputs_2d_semi)
                        predicted_traj_semi = model_traj(inputs_2d_semi)
                        if pad > 0:
                            target_semi = inputs_2d_semi[:, pad:-pad, :, :2].contiguous()
                        else:
                            target_semi = inputs_2d_semi[:, :, :, :2].contiguous()
                        reconstruction_semi = project_to_2d(predicted_3d_pos_semi + predicted_traj_semi, cam)
                        loss_reconstruction_semi = mpjpe(reconstruction_semi, target_semi)

                        epoch_loss_2d_train_unlabeled_eval += reconstruction_semi.shape[0] * reconstruction_semi.shape[
                            1] \
                                                              * loss_reconstruction_semi.item()
                        N_semi += reconstruction_semi.shape[0] * reconstruction_semi.shape[1]
                    losses_2d_train_unlabeled_eval.append(epoch_loss_2d_train_unlabeled_eval / N_semi)

        elapsed = (time() - start_time) / 60

        if args.no_eval:
            print('[%d] time %.2f lr %f 3d_train %f' % (
                epoch + 1,
                elapsed,
                lr,
                losses_3d_train[-1] * 1000))
        else:
            if semi_supervised:
                print('[%d] time %.2f lr %f 3d_train %f 3d_eval %f traj_eval %f 3d_valid %f '
                      'traj_valid %f 2d_train_sup %f 2d_train_unsup %f 2d_valid %f' % (
                          epoch + 1,
                          elapsed,
                          lr,
                          losses_3d_train[-1] * 1000,
                          losses_3d_train_eval[-1] * 1000,
                          losses_traj_train_eval[-1] * 1000,
                          losses_3d_valid[-1] * 1000,
                          losses_traj_valid[-1] * 1000,
                          losses_2d_train_labeled_eval[-1],
                          losses_2d_train_unlabeled_eval[-1],
                          losses_2d_valid[-1]))
            else:
                print('[%d] time %.2f lr %f 3d_train %f 3d_eval %f 3d_valid %f' % (
                    epoch + 1,
                    elapsed,
                    lr,
                    losses_3d_train[-1] * 1000,
                    losses_3d_train_eval[-1] * 1000,
                    losses_3d_valid[-1] * 1000))

        # Decay learning rate exponentially
        lr *= lr_decay
        for param_group in optimizer.param_groups:
            param_group['lr'] *= lr_decay
        epoch += 1

        # Decay BatchNorm momentum
        momentum = initial_momentum * np.exp(-epoch / args.epochs * np.log(initial_momentum / final_momentum))
        model_pos_train.set_bn_momentum(momentum)
        if semi_supervised:
            model_traj_train.set_bn_momentum(momentum)

        # Save checkpoint if necessary
        if epoch % args.checkpoint_frequency == 0:
            chk_path = os.path.join(args.checkpoint, 'epoch_{}.bin'.format(epoch))
            print('Saving checkpoint to', chk_path)

            torch.save({
                'epoch': epoch,
                'lr': lr,
                'random_state': train_generator.random_state(),
                'optimizer': optimizer.state_dict(),
                'model_pos': model_pos_train.state_dict(),
                'model_traj': model_traj_train.state_dict() if semi_supervised else None,
                'random_state_semi': semi_generator.random_state() if semi_supervised else None,
            }, chk_path)

        # Save training curves after every epoch, as .png images (if requested)
        if args.export_training_curves and epoch > 3:
            if 'matplotlib' not in sys.modules:
                import matplotlib

                matplotlib.use('Agg')
                import matplotlib.pyplot as plt

            plt.figure()
            epoch_x = np.arange(3, len(losses_3d_train)) + 1
            plt.plot(epoch_x, losses_3d_train[3:], '--', color='C0')
            plt.plot(epoch_x, losses_3d_train_eval[3:], color='C0')
            plt.plot(epoch_x, losses_3d_valid[3:], color='C1')
            plt.legend(['3d train', '3d train (eval)', '3d valid (eval)'])
            plt.ylabel('MPJPE (m)')
            plt.xlabel('Epoch')
            plt.xlim((3, epoch))
            plt.savefig(os.path.join(args.checkpoint, 'loss_3d.png'))

            if semi_supervised:
                plt.figure()
                plt.plot(epoch_x, losses_traj_train[3:], '--', color='C0')
                plt.plot(epoch_x, losses_traj_train_eval[3:], color='C0')
                plt.plot(epoch_x, losses_traj_valid[3:], color='C1')
                plt.legend(['traj. train', 'traj. train (eval)', 'traj. valid (eval)'])
                plt.ylabel('Mean distance (m)')
                plt.xlabel('Epoch')
                plt.xlim((3, epoch))
                plt.savefig(os.path.join(args.checkpoint, 'loss_traj.png'))

                plt.figure()
                plt.plot(epoch_x, losses_2d_train_labeled_eval[3:], color='C0')
                plt.plot(epoch_x, losses_2d_train_unlabeled[3:], '--', color='C1')
                plt.plot(epoch_x, losses_2d_train_unlabeled_eval[3:], color='C1')
                plt.plot(epoch_x, losses_2d_valid[3:], color='C2')
                plt.legend(
                    ['2d train labeled (eval)', '2d train unlabeled', '2d train unlabeled (eval)', '2d valid (eval)'])
                plt.ylabel('MPJPE (2D)')
                plt.xlabel('Epoch')
                plt.xlim((3, epoch))
                plt.savefig(os.path.join(args.checkpoint, 'loss_2d.png'))
            plt.close('all')


# -----------------------------Begin evaluation------------------------------------
# Evaluate
def evaluate(test_generator, action=None, return_predictions=False, use_trajectory_model=False):
    epoch_loss_3d_rot = 0
    epoch_loss_3d_pos = 0
    epoch_loss_3d_pos_procrustes = 0
    epoch_loss_3d_pos_scale = 0
    epoch_loss_3d_vel = 0
    with torch.no_grad():
        if not use_trajectory_model:
            model_pos.eval()
        else:
            model_traj.eval()
        N = 0
        for _, batch, batch_2d in test_generator.next_epoch():
            inputs_2d = torch.from_numpy(batch_2d.astype('float32'))
            if torch.cuda.is_available():
                inputs_2d = inputs_2d.cuda()

            # Positional model
            if not use_trajectory_model:
                predicted_3d_pos_rot = model_pos(inputs_2d)
            else:
                predicted_3d_pos_rot = model_traj(inputs_2d)

            # Test-time augmentation (if enabled)
            if test_generator.augment_enabled():
                # Undo flipping and take average with non-flipped version
                predicted_3d_pos_rot[1, :, :, [0, 3, 4]] *= -1
                if not use_trajectory_model:
                    predicted_3d_pos_rot[1, :, joints_left + joints_right] = predicted_3d_pos[1, :,
                                                                         joints_right + joints_left]
                predicted_3d_pos_rot = torch.mean(predicted_3d_pos_rot, dim=0, keepdim=True)

            if return_predictions:
                return predicted_3d_pos_rot.squeeze(0).cpu().numpy()

            inputs_3d = torch.from_numpy(batch.astype('float32'))
            if torch.cuda.is_available():
                inputs_3d = inputs_3d.cuda()
            inputs_3d[:, :, 0, 0:3] = 0
            if test_generator.augment_enabled():
                inputs_3d = inputs_3d[:1]

            predicted_3d_pos_rot = model_pos_train(inputs_2d)
            predicted_3d_pos = predicted_3d_pos_rot[..., :3]
            predicted_3d_rot = predicted_3d_pos_rot[..., 3:]
            reference_pos = inputs_3d[..., :3]
            reference_rot = inputs_3d[..., 3:]
            error_3d_rot = quat_criterion(predicted_3d_rot, reference_rot)

            epoch_loss_3d_rot += inputs_3d.shape[0] * inputs_3d.shape[1] * error_3d_rot.item()

            error = mpjpe(predicted_3d_pos, reference_pos)
            epoch_loss_3d_pos_scale += inputs_3d.shape[0] * inputs_3d.shape[1] * n_mpjpe(predicted_3d_pos,
                                                                                         reference_pos).item()

            epoch_loss_3d_pos += inputs_3d.shape[0] * inputs_3d.shape[1] * error.item()
            N += inputs_3d.shape[0] * inputs_3d.shape[1]

            inputs = inputs_3d.cpu().numpy().reshape(-1, inputs_3d.shape[-2], inputs_3d.shape[-1])
            predicted_3d_pos = predicted_3d_pos.cpu().numpy().reshape(-1, inputs_3d.shape[-2], inputs_3d.shape[-1])

            epoch_loss_3d_pos_procrustes += inputs_3d.shape[0] * inputs_3d.shape[1] * p_mpjpe(predicted_3d_pos, inputs)

            # Compute velocity error
            epoch_loss_3d_vel += inputs_3d.shape[0] * inputs_3d.shape[1] * mean_velocity_error(predicted_3d_pos, inputs)

    if action is None:
        print('----------')
    else:
        print('----' + action + '----')
    e0 = epoch_loss_3d_rot / N
    e1 = (epoch_loss_3d_pos / N) * 1000
    e2 = (epoch_loss_3d_pos_procrustes / N) * 1000
    e3 = (epoch_loss_3d_pos_scale / N) * 1000
    ev = (epoch_loss_3d_vel / N) * 1000
    print('Test time augmentation:', test_generator.augment_enabled())
    print('Rotation Error (rot):', e0, 'radian')
    print('Protocol #1 Error (MPJPE):', e1, 'mm')
    print('Protocol #2 Error (P-MPJPE):', e2, 'mm')
    print('Protocol #3 Error (N-MPJPE):', e3, 'mm')
    print('Velocity Error (MPJVE):', ev, 'mm')
    print('----------')

    return e1, e2, e3, ev


# -----------------------------Begin visualization result------------------------------------
if args.render:
    print('Rendering...')

    input_keypoints = keypoints[args.viz_subject][args.viz_action][args.viz_camera].copy()
    ground_truth = None
    if args.viz_subject in dataset.subjects() and args.viz_action in dataset[args.viz_subject]:
        if 'pos_rot' in dataset[args.viz_subject][args.viz_action]:
            ground_truth = dataset[args.viz_subject][args.viz_action]['pos_rot'][args.viz_camera].copy()
    if ground_truth is None:
        print('INFO: this action is unlabeled. Ground truth will not be rendered.')

    gen = UnchunkedGenerator(None, None, [input_keypoints],
                             pad=pad, causal_shift=causal_shift, augment=args.test_time_augmentation,
                             kps_left=kps_left, kps_right=kps_right, joints_left=joints_left, joints_right=joints_right)
    prediction = evaluate(gen, return_predictions=True)
    if model_traj is not None and ground_truth is None:
        prediction_traj = evaluate(gen, return_predictions=True, use_trajectory_model=True)
        prediction += prediction_traj

    if args.viz_export is not None:
        print('Exporting joint positions to', args.viz_export)
        # Predictions are in camera space
        np.save(args.viz_export, prediction)

    if args.viz_output is not None:
        if ground_truth is not None:
            # Reapply trajectory
            trajectory = ground_truth[:, :1]
            ground_truth[:, 1:] += trajectory
            prediction += trajectory

        # Invert camera transformation
        cam = dataset.cameras()[args.viz_subject][args.viz_camera]
        if ground_truth is not None:
            prediction = camera_to_world(prediction, R=cam['orientation'], t=cam['translation'])
            ground_truth = camera_to_world(ground_truth, R=cam['orientation'], t=cam['translation'])
        else:
            # If the ground truth is not available, take the camera extrinsic params from a random subject.
            # They are almost the same, and anyway, we only need this for visualization purposes.
            for subject in dataset.cameras():
                if 'orientation' in dataset.cameras()[subject][args.viz_camera]:
                    rot = dataset.cameras()[subject][args.viz_camera]['orientation']
                    break
            prediction = camera_to_world(prediction, R=rot, t=0)
            # We don't have the trajectory, but at least we can rebase the height
            prediction[:, :, 2] -= np.min(prediction[:, :, 2])

        anim_output = {'Reconstruction': prediction}
        if ground_truth is not None and not args.viz_no_ground_truth:
            anim_output['Ground truth'] = ground_truth

        input_keypoints = image_coordinates(input_keypoints[..., :2], w=cam['res_w'], h=cam['res_h'])

        from common.visualization import render_animation

        render_animation(input_keypoints, keypoints_metadata, anim_output,
                         dataset.skeleton(), dataset.fps(), args.viz_bitrate, cam['azimuth'], args.viz_output,
                         limit=args.viz_limit, downsample=args.viz_downsample, size=args.viz_size,
                         input_video_path=args.viz_video, viewport=(cam['res_w'], cam['res_h']),
                         input_video_skip=args.viz_skip)

else:
    print('Evaluating...')
    all_actions = {}
    all_actions_by_subject = {}
    for subject in subjects_test:
        if subject not in all_actions_by_subject:
            all_actions_by_subject[subject] = {}

        for action in dataset[subject].keys():
            action_name = action.split(' ')[0]
            if action_name not in all_actions:
                all_actions[action_name] = []
            if action_name not in all_actions_by_subject[subject]:
                all_actions_by_subject[subject][action_name] = []
            all_actions[action_name].append((subject, action))
            all_actions_by_subject[subject][action_name].append((subject, action))


    def fetch_actions(actions):
        out_poses_3d = []
        out_poses_2d = []

        for subject, action in actions:
            poses_2d = keypoints[subject][action]
            for i in range(len(poses_2d)):  # Iterate across cameras
                out_poses_2d.append(poses_2d[i])

            poses_3d = dataset[subject][action]['pos_rot']
            assert len(poses_3d) == len(poses_2d), 'Camera count mismatch'
            for i in range(len(poses_3d)):  # Iterate across cameras
                out_poses_3d.append(poses_3d[i])

        stride = args.downsample
        if stride > 1:
            # Downsample as requested
            for i in range(len(out_poses_2d)):
                out_poses_2d[i] = out_poses_2d[i][::stride]
                if out_poses_3d is not None:
                    out_poses_3d[i] = out_poses_3d[i][::stride]

        return out_poses_3d, out_poses_2d


    def run_evaluation(actions, action_filter=None):
        errors_p1 = []
        errors_p2 = []
        errors_p3 = []
        errors_vel = []

        for action_key in actions.keys():
            if action_filter is not None:
                found = False
                for a in action_filter:
                    if action_key.startswith(a):
                        found = True
                        break
                if not found:
                    continue

            poses_act, poses_2d_act = fetch_actions(actions[action_key])
            gen = UnchunkedGenerator(None, poses_act, poses_2d_act,
                                     pad=pad, causal_shift=causal_shift, augment=args.test_time_augmentation,
                                     kps_left=kps_left, kps_right=kps_right, joints_left=joints_left,
                                     joints_right=joints_right)
            e1, e2, e3, ev = evaluate(gen, action_key)
            errors_p1.append(e1)
            errors_p2.append(e2)
            errors_p3.append(e3)
            errors_vel.append(ev)

        print('Protocol #1   (MPJPE) action-wise average:', round(np.mean(errors_p1), 1), 'mm')
        print('Protocol #2 (P-MPJPE) action-wise average:', round(np.mean(errors_p2), 1), 'mm')
        print('Protocol #3 (N-MPJPE) action-wise average:', round(np.mean(errors_p3), 1), 'mm')
        print('Velocity      (MPJVE) action-wise average:', round(np.mean(errors_vel), 2), 'mm')


    if not args.by_subject:
        run_evaluation(all_actions, action_filter)
    else:
        for subject in all_actions_by_subject.keys():
            print('Evaluating on subject', subject)
            run_evaluation(all_actions_by_subject[subject], action_filter)
            print('')
writer.close()<|MERGE_RESOLUTION|>--- conflicted
+++ resolved
@@ -71,15 +71,9 @@
             positions_3d = []
             for cam in anim['cameras']:
                 pos_rot = anim['pos_rot'].copy()
-<<<<<<< HEAD
                 r = only_yaw(cam['orientation'])
                 pos_rot[:, :, :3] = world_to_camera(pos_rot[:, :, :3], R=r, t=cam['translation'])
                 pos_rot[:, :, 3:] = world_to_camera_quat(pos_rot[:, :, 3:], R=r)
-=======
-                #print(pos_rot.shape)
-                pos_rot[:, :, :3] = world_to_camera(pos_rot[:, :, :3], R=cam['orientation'], t=cam['translation'])
-                pos_rot[:, :, 3:] = world_to_camera_quat(pos_rot[:, :, 3:], R=cam['orientation'])
->>>>>>> 8f54519e
                 pos_rot[:, 1:, :3] -= pos_rot[:, :1, :3]  # Remove global offset, but keep trajectory in first position
                 positions_3d.append(pos_rot)
             anim['pos_rot'] = positions_3d
